--- conflicted
+++ resolved
@@ -13,16 +13,14 @@
 #[cfg(test)]
 extern crate maplit;
 
-<<<<<<< HEAD
-mod config;
-pub use config::{Config, LossType, ModelType};
-=======
 extern crate ndarray;
 
 extern crate ndarray_rand;
 
 extern crate rand;
->>>>>>> bfe49962
+
+mod config;
+pub use config::{Config, LossType, ModelType};
 
 mod subword;
 pub use subword::NGrams;
